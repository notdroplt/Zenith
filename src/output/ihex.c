--- conflicted
+++ resolved
@@ -29,12 +29,7 @@
 
     fp = fopen(filename, "we");
 
-<<<<<<< HEAD
-    if (!fp)  return 1;
-=======
-    if (!fp) { return 1;
-}
->>>>>>> d05b7ee0
+    if (!fp) return 1;
 
     for (; i < (data_size >> 4) << 1; i += 2) {
         fprintf(fp, ":10%04X00%016lX%016lX%02X\n", address, castdata[i + 0], castdata[i + 1], calculate_checksum(address, castdata[i + 0], castdata[i + 1]));
